--- conflicted
+++ resolved
@@ -131,18 +131,12 @@
         allowed = (UnitStatus.production, UnitStatus.revision)
 
         if not (override or unit.status in allowed):
-<<<<<<< HEAD
-            message = f"Can only assign unit with status: {', '.join(s.value for s in allowed)}. Unit status is {unit.status.value}. Forbidden."
-            messenger.warning("Сборка изделия уже была завершена, пасспорт выпущен. Отказано.")
-            raise AssertionError(message)
-=======
             try:
                 unit = get_first_unit_matching_status(unit, *allowed)
             except AssertionError as e:
                 message = f"Can only assign unit with status: {', '.join(s.value for s in allowed)}. Unit status is {unit.status.value}. Forbidden."
                 messenger.warning("Сборка изделия уже была завершена, паспорт выпущен. Отказано.")
                 raise AssertionError(message) from e
->>>>>>> bd331b3a
 
         self.unit = unit
 
@@ -272,8 +266,6 @@
 
         self.switch_state(State.UNIT_ASSIGNED_IDLING_STATE)
         metrics.register_complete_operation(self.employee, self.unit)
-<<<<<<< HEAD
-=======
 
     async def _print_security_tag(self) -> None:
         """Print security tag for the unit"""
@@ -313,7 +305,6 @@
             raise e
         finally:
             pathlib.Path(qrcode_path).unlink()
->>>>>>> bd331b3a
 
     @logger.catch(reraise=True, exclude=(StateForbiddenError, AssertionError))
     async def upload_unit_passport(self) -> None:  # noqa: CAC001,CCR001
