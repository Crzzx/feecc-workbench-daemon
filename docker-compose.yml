version: "3"
services:
  feecc_workbench_daemon:
    environment:
      # Use these environment variables to configure your deployment
      MONGODB_URI: ""  # Your MongoDB connection URI
      MONGODB_DB_NAME: ""
<<<<<<< HEAD
      ROBONOMICS_ENABLE_DATALOG: "no"  # Whether to enable datalog posting or not
=======
      ROBONOMICS_ENABLE_DATALOG: false  # Whether to enable datalog posting or not
>>>>>>> a90a4166
      ROBONOMICS_ACCOUNT_SEED: ""  # Your Robonomics network account seed phrase
      ROBONOMICS_SUBSTRATE_NODE_URI: ""  # Robonomics network node URI
      IPFS_GATEWAY_ENABLE: false  # Whether to enable IPFS posting or not
      IPFS_GATEWAY_IPFS_SERVER_URI: ""  # Your IPFS gateway deployment URI
      PRINTER_ENABLE: false  # Whether to enable printing or not
      PRINTER_PAPER_ASPECT_RATIO: 40:25  # Printer labels aspect ratio (size in mm in form of width:height)
      PRINTER_PRINT_BARCODE: false  # Whether to print barcodes or not
      PRINTER_PRINT_QR: false  # Whether to print QR codes or not
      PRINTER_PRINT_QR_ONLY_FOR_COMPOSITE: false  # Whether to enable QR code printing for non-composite units or note or not
      PRINTER_PRINT_SECURITY_TAG: false  # Whether to enable printing security tags or not
      PRINTER_SECURITY_TAG_ADD_TIMESTAMP: false  # Whether to enable timestamps on security tags or not
      CAMERA_ENABLE: false  # Whether to enable Cameraman or not
      CAMERA_FFMPEG_COMMAND: ""
      WORKBENCH_NUMBER: 1  # Workbench number
      HID_DEVICES_RFID_READER: ""  # RFID reader device name
      HID_DEVICES_BARCODE_READER: ""  # Barcode reader device name
    build:
      context: ./
      dockerfile: Dockerfile
    volumes:
      - "/etc/timezone:/etc/timezone:ro"
      - "/etc/localtime:/etc/localtime:ro"
      - "./unit-passports/:/src/unit-passports/"
      - "./workbench.log:/src/workbench.log"
    network_mode: host
    restart: always<|MERGE_RESOLUTION|>--- conflicted
+++ resolved
@@ -5,11 +5,7 @@
       # Use these environment variables to configure your deployment
       MONGODB_URI: ""  # Your MongoDB connection URI
       MONGODB_DB_NAME: ""
-<<<<<<< HEAD
-      ROBONOMICS_ENABLE_DATALOG: "no"  # Whether to enable datalog posting or not
-=======
       ROBONOMICS_ENABLE_DATALOG: false  # Whether to enable datalog posting or not
->>>>>>> a90a4166
       ROBONOMICS_ACCOUNT_SEED: ""  # Your Robonomics network account seed phrase
       ROBONOMICS_SUBSTRATE_NODE_URI: ""  # Robonomics network node URI
       IPFS_GATEWAY_ENABLE: false  # Whether to enable IPFS posting or not
