--- conflicted
+++ resolved
@@ -4,11 +4,7 @@
 from .metrics import Metrics
 
 
-<<<<<<< HEAD
-class TrackedException(Exception):
-=======
 class TrackedException(Exception):  # noqa: N818
->>>>>>> bd331b3a
     """An exception that increments Prometheus metric counter for itself"""
 
     _labels: dict[str, str] = {}
@@ -36,16 +32,6 @@
 class StateForbiddenError(TrackedException):
     """Raised when state transition is forbidden"""
 
-<<<<<<< HEAD
-    pass
-
 
 class RobonomicsError(TrackedException):
-    """Raised when Robonmics transactions fail"""
-
-    pass
-=======
-
-class RobonomicsError(TrackedException):
-    """Raised when Robonmics transactions fail"""
->>>>>>> bd331b3a
+    """Raised when Robonmics transactions fail"""