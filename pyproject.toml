[tool.poetry]
name = "Feecc-Workbench-Daemon"
<<<<<<< HEAD
version = "1.3.2"
=======
version = "1.3.3"
>>>>>>> bd331b3a
description = "Workbench software for the Feecc QA system"
authors = ["arseniiarsenii <arseniivelichko2@gmail.com>"]
license = "Apache 2.0"

[tool.poetry.dependencies]
python = ">=3.10,<4.0"
Pillow = "^9.2.0"
PyYAML = "^6.0"
brother-ql = "^0.9.4"
qrcode = "^7.3.1"
python-barcode = "^0.14.0"
<<<<<<< HEAD
fastapi = "^0.81.0"
=======
fastapi = "^0.82.0"
>>>>>>> bd331b3a
uvicorn = "^0.18.3"
dnspython = "^2.2.1"
loguru = "^0.6.0"
motor = "^3.0.0"
httpx = "^0.23.0"
environ-config = "^22.1.0"
yarl = "^1.8.1"
sse-starlette = "^1.1.6"
<<<<<<< HEAD
python-dotenv = "^0.20.0"
=======
python-dotenv = "^0.21.0"
>>>>>>> bd331b3a
robonomics-interface = "^1.2.2"
ecs-logging = "^2.0.0"
aioprometheus = "^22.5.0"

[tool.poetry.dev-dependencies]
mypy = "^0.971"
flake8 = "^5.0.4"
types-PyYAML = "^6.0.11"
types-requests = "^2.28.9"
pytest = "^7.1.3"
vulture = "^2.5"
pre-commit = "^2.20.0"
pytest-cov = "^3.0.0"
ssort = "^0.11.6"
<<<<<<< HEAD
black = {extras = ["d"], version = "^22.6.0"}
=======
black = {extras = ["d"], version = "^22.8.0"}
>>>>>>> bd331b3a
flake8-new-union-types = "^0.4.1"
flake8-pep585 = "^0.1.5.1"
pyupgrade = "^2.37.3"
isort = "^5.10.1"
poetryup = "^0.10.0"
<<<<<<< HEAD
=======

[tool.poetry.group.dev.dependencies]
flake8-json = "^21.7.0"
flake8-adjustable-complexity = "^0.0.6"
flake8-annotations-coverage = "^0.0.6"
flake8-builtins = "^1.5.3"
flake8-cognitive-complexity = "^0.1.0"
flake8-comprehensions = "^3.10.0"
flake8-expression-complexity = "^0.0.11"
flake8-functions = "^0.0.7"
flake8-simplify = "^0.19.3"
flake8-scream = "^0.1.0"
pep8-naming = "^0.13.2"
flake8-bugbear = "^22.8.23"
flake8-print = "^5.0.0"
flake8-use-pathlib = "^0.3.0"
pylint = "^2.15.2"
flake8-pylint = "^0.1.3"
>>>>>>> bd331b3a

[tool.pytest.ini_options]
markers = ["short_url"]

[build-system]
requires = ["poetry-core>=1.0.0"]
build-backend = "poetry.core.masonry.api"

[tool.mypy]
exclude = "test*"
strict = true
ignore_missing_imports  = true
allow_untyped_decorators = true
implicit_reexport = true

[tool.black]
line-length = 120

[tool.isort]
profile = "black"<|MERGE_RESOLUTION|>--- conflicted
+++ resolved
@@ -1,10 +1,6 @@
 [tool.poetry]
 name = "Feecc-Workbench-Daemon"
-<<<<<<< HEAD
-version = "1.3.2"
-=======
 version = "1.3.3"
->>>>>>> bd331b3a
 description = "Workbench software for the Feecc QA system"
 authors = ["arseniiarsenii <arseniivelichko2@gmail.com>"]
 license = "Apache 2.0"
@@ -16,11 +12,7 @@
 brother-ql = "^0.9.4"
 qrcode = "^7.3.1"
 python-barcode = "^0.14.0"
-<<<<<<< HEAD
-fastapi = "^0.81.0"
-=======
 fastapi = "^0.82.0"
->>>>>>> bd331b3a
 uvicorn = "^0.18.3"
 dnspython = "^2.2.1"
 loguru = "^0.6.0"
@@ -29,11 +21,7 @@
 environ-config = "^22.1.0"
 yarl = "^1.8.1"
 sse-starlette = "^1.1.6"
-<<<<<<< HEAD
-python-dotenv = "^0.20.0"
-=======
 python-dotenv = "^0.21.0"
->>>>>>> bd331b3a
 robonomics-interface = "^1.2.2"
 ecs-logging = "^2.0.0"
 aioprometheus = "^22.5.0"
@@ -48,18 +36,12 @@
 pre-commit = "^2.20.0"
 pytest-cov = "^3.0.0"
 ssort = "^0.11.6"
-<<<<<<< HEAD
-black = {extras = ["d"], version = "^22.6.0"}
-=======
 black = {extras = ["d"], version = "^22.8.0"}
->>>>>>> bd331b3a
 flake8-new-union-types = "^0.4.1"
 flake8-pep585 = "^0.1.5.1"
 pyupgrade = "^2.37.3"
 isort = "^5.10.1"
 poetryup = "^0.10.0"
-<<<<<<< HEAD
-=======
 
 [tool.poetry.group.dev.dependencies]
 flake8-json = "^21.7.0"
@@ -78,7 +60,6 @@
 flake8-use-pathlib = "^0.3.0"
 pylint = "^2.15.2"
 flake8-pylint = "^0.1.3"
->>>>>>> bd331b3a
 
 [tool.pytest.ini_options]
 markers = ["short_url"]
