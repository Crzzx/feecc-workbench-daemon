--- conflicted
+++ resolved
@@ -26,13 +26,7 @@
     def __init__(self) -> None:
         logger.info("Trying to connect to MongoDB")
 
-<<<<<<< HEAD
-        uri = CONFIG.db.mongo_connection_uri
-
-        self._client: AsyncIOMotorClient = _get_database_client(uri)
-=======
         self._client: AsyncIOMotorClient = _get_database_client(CONFIG.db.mongo_connection_uri)
->>>>>>> a90a4166
         db_name: str = CONFIG.db.mongo_db_name
         self._database: AsyncIOMotorDatabase = self._client[db_name]
 
