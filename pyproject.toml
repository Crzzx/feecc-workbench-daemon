--- conflicted
+++ resolved
@@ -7,13 +7,9 @@
 
 [tool.poetry.dependencies]
 python = ">3.7.0,<3.7.1 || >3.7.1,<4.0"
-<<<<<<< HEAD
-ipfshttpclient = "^0.7.0"
-=======
 Flask = "^2.0.1"
 Flask-RESTful = "^0.3.9"
-ipfshttpclient = "0.8.0a2"
->>>>>>> edf46c37
+ipfshttpclient = "^0.7.0"
 requests = "^2.25.1"
 Pillow = "^8.2.0"
 pinatapy-vourhey = "^0.1.3"
