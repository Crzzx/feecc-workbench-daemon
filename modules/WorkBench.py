import logging
import typing as tp

import State
from Agent import Agent
from Employee import Employee
from Hub import Hub
from Types import Config
from Unit import Unit
from modules.Camera import Camera


class WorkBench:
    """
    Work bench is a union of an Employee, working at it,
    Camera attached to it and associated Agent.
    It provides highly abstract interface for interaction with them
    """

    def __init__(self, associated_hub: Hub, workbench_config: tp.Dict[str, tp.Any]) -> None:
        self._workbench_config: tp.Dict[str, tp.Any] = workbench_config
        self.number: int = self._workbench_config["workbench number"]
        self._associated_agent: Agent = self._get_agent()
        self._associated_employee: tp.Union[Employee, None] = None
        self._associated_hub: Hub = associated_hub
        self._associated_camera: tp.Union[Camera, None] = self._get_camera()
        logging.info(f"Workbench no. {self.number} initialized")
        logging.debug(f"Raw workbench configuration:\n{self._workbench_config}")

    @property
    def hub_config(self) -> Config:
        return self._associated_hub.config

    @property
    def employee(self) -> Employee:
        return self._associated_employee

    @property
    def camera(self) -> Camera:
        return self._associated_camera

    @property
    def unit_in_operation(self) -> str:
        if self._associated_agent.associated_unit is None:
            return ""
        else:
            return self._associated_agent.associated_unit.internal_id

    @property
    def is_operation_ongoing(self) -> bool:
        return bool(self.unit_in_operation)

    @property
    def state_number(self) -> int:
        return self._associated_agent.state

    @property
    def state_description(self) -> str:
        return self._associated_agent.state_description

    def _get_camera(self) -> tp.Union[Camera, None]:
        camera_config: tp.Union[tp.Dict[str, tp.Any], None] = self._workbench_config["hardware"]["camera"]

        if camera_config is None:
            return None
        else:
            camera = Camera(camera_config)
            return camera

    def _get_agent(self) -> Agent:
        agent = Agent(self)
        agent.execute_state(State.State0)
        return agent

    def start_shift(self, employee_rfid_card_id: str) -> None:
        """authorize employee"""

        self._associated_employee = Employee(employee_rfid_card_id)
        self._associated_agent.execute_state(State.State1)

    def end_shift(self) -> None:
        """log out employee, finish ongoing operations if any"""

        if self._associated_agent.state == 2:
            self.end_operation(self.unit_in_operation)

        self._associated_employee = None
        self._associated_agent.execute_state(State.State0)

    # todo
<<<<<<< HEAD
    def start_operation(self, unit_internal_id: str = "") -> None:
        """begin work on the provided unit or set up a new unit"""
=======
    def start_operation(self, unit: Unit, production_stage_name: str, additional_info: tp.Dict[str, tp.Any]) -> None:
        """begin work on the provided unit"""
>>>>>>> 94f6b6db

        pass

    # todo
    def end_operation(self, unit_internal_id: str) -> None:
        """end work on the provided unit"""

        pass<|MERGE_RESOLUTION|>--- conflicted
+++ resolved
@@ -88,13 +88,8 @@
         self._associated_agent.execute_state(State.State0)
 
     # todo
-<<<<<<< HEAD
-    def start_operation(self, unit_internal_id: str = "") -> None:
-        """begin work on the provided unit or set up a new unit"""
-=======
     def start_operation(self, unit: Unit, production_stage_name: str, additional_info: tp.Dict[str, tp.Any]) -> None:
         """begin work on the provided unit"""
->>>>>>> 94f6b6db
 
         pass
 
